# Author: Miodrag Milic <miodrag.milic@gmail.com>
# Last Change: 09-Dec-2016.

<#
.SYNOPSIS
    Create update history as markdown report

.DESCRIPTION
    Shows one date per line and all of the packages pushed to the Chocolatey community
    repository during that day. First letter of the package name links to report
    (produced by the Report plugin), the rest links to the actuall commit (produced by the Git plugin).
#>
param(
    $Info,

    #Number of dates to show in the report
    $Lines=30,

    #Github user repository, used to create commit links
    $Github_UserRepo = 'chocolatey/chocolatey-coreteampackages',

    #File path where to save the markdown report
    $Path = "Update-History.md"
)

Write-Host "Saving history to $Path"

$res=[System.Collections.Specialized.OrderedDictionary]@{}
<<<<<<< HEAD
$log = git --no-pager log -q --grep '^AU: ' --date iso --all | Out-String
$all_commits = $log | sls 'commit(.|\n)+?(?=\ncommit )' -AllMatches
=======
$log = git --no-pager log -q --grep '^AU: ' --date iso | Out-String
$all_commits = $log | Select-String 'commit(.|\n)+?(?=\ncommit )' -AllMatches
>>>>>>> 0493e660
foreach ($commit in $all_commits.Matches.Value) {
    $commit = $commit -split '\n'

    $id       = $commit[0].Replace('commit','').Trim().Substring(0,7)
    $date     = $commit[2].Replace('Date:','').Trim()
    $date     = ([datetime]$date).Date.ToString("yyyy-MM-dd")
    $report   = $commit[5].Replace('[skip ci]','').Trim()
    [array] $packages = ($commit[4] -replace '^\s+AU:.+?(-|:) |\[skip ci\]').Trim().ToLower()

    $packages_md = $packages -split ' ' | ForEach-Object {
        $first = $_.Substring(0,1).ToUpper(); $rest  = $_.Substring(1)
        if ($report) {
            "[$first]($report)[$rest](https://github.com/$Github_UserRepo/commit/$id)"
        } else {
            "[$_](https://github.com/$Github_UserRepo/commit/$id)"
        }
    }

    if (!$res.Contains($date)) { $res.$date=@() }
    $res.$date += $packages_md
}

$res = $res.Keys | Select-Object -First $Lines | ForEach-Object { $r=[System.Collections.Specialized.OrderedDictionary]@{} } { $r[$_] = $res[$_] } {$r}

$history = @"
# Update History

Showing maximum $Lines dates.
Click on the first letter of the package name to see its report and on the remaining letters to see its git commit.

---

"@
foreach ($kv in $res.GetEnumerator()) { $history += "`n{0} ({2}) {1}`n" -f "**$($kv.Key)**", "$($kv.Value -join ' &ndash; ')", $kv.Value.Length }
$history | Out-File $Path<|MERGE_RESOLUTION|>--- conflicted
+++ resolved
@@ -26,13 +26,8 @@
 Write-Host "Saving history to $Path"
 
 $res=[System.Collections.Specialized.OrderedDictionary]@{}
-<<<<<<< HEAD
 $log = git --no-pager log -q --grep '^AU: ' --date iso --all | Out-String
-$all_commits = $log | sls 'commit(.|\n)+?(?=\ncommit )' -AllMatches
-=======
-$log = git --no-pager log -q --grep '^AU: ' --date iso | Out-String
 $all_commits = $log | Select-String 'commit(.|\n)+?(?=\ncommit )' -AllMatches
->>>>>>> 0493e660
 foreach ($commit in $all_commits.Matches.Value) {
     $commit = $commit -split '\n'
 
